--- conflicted
+++ resolved
@@ -1,10 +1,3 @@
-<<<<<<< HEAD
-# Logic for action-lambda (what to do after bedrock agent invokes it)
-
-def handler(event, context):
-    # Placeholder Lambda handler
-    pass
-=======
 import json
 import logging
 from typing import Dict, Any
@@ -79,4 +72,3 @@
                 "message": str(e)
             })
         }
->>>>>>> 07fb85dc
